#!/usr/bin/env python
"""Test the registrar"""

import os
import platform
import re
import shutil
import stat
import time
import unittest

from filebeat import BaseTest
from nose.plugins.skip import SkipTest


# Additional tests: to be implemented
# * Check if registrar file can be configured, set config param
# * Check "updating" of registrar file
# * Check what happens when registrar file is deleted


class Test(BaseTest):
    """Test class"""

    def test_registrar_file_content(self):
        """Check if registrar file is created correctly and content is as expected
        """

        self.render_config_template(
            path=os.path.abspath(self.working_dir) + "/log/*"
        )
        os.mkdir(self.working_dir + "/log/")

        # Use \n as line terminator on all platforms per docs.
        line = "hello world\n"
        line_len = len(line) - 1 + len(os.linesep)
        iterations = 5
        testfile_path = self.working_dir + "/log/test.log"
        testfile = open(testfile_path, 'w')
        testfile.write(iterations * line)
        testfile.close()

        filebeat = self.start_beat()
        count = self.log_contains_count("states written")

        self.wait_until(
            lambda: self.output_has(lines=5),
            max_timeout=15)

        # Make sure states written appears one more time
        self.wait_until(
            lambda: self.log_contains("states written") > count,
            max_timeout=10)

        # wait until the registry file exist. Needed to avoid a race between
        # the logging and actual writing the file. Seems to happen on Windows.
        self.wait_until(self.has_registry, max_timeout=1)
        filebeat.check_kill_and_wait()

        # Check that a single file exists in the registry.
        data = self.get_registry()
        assert len(data) == 1

        logfile_abs_path = os.path.abspath(testfile_path)
        record = self.get_registry_entry_by_path(logfile_abs_path)

        self.assertDictContainsSubset({
            "source": logfile_abs_path,
            "offset": iterations * line_len,
        }, record)
        self.assertTrue("FileStateOS" in record)
        self.assertIsNone(record["meta"])
        file_state_os = record["FileStateOS"]

        if os.name == "nt":
            # Windows checks
            # TODO: Check for IdxHi, IdxLo, Vol in FileStateOS on Windows.
            self.assertEqual(len(file_state_os), 3)
        elif platform.system() == "SunOS":
            stat = os.stat(logfile_abs_path)
            self.assertEqual(file_state_os["inode"], stat.st_ino)

            # Python does not return the same st_dev value as Golang or the
            # command line stat tool so just check that it's present.
            self.assertTrue("device" in file_state_os)
        else:
            stat = os.stat(logfile_abs_path)
            self.assertDictContainsSubset({
                "inode": stat.st_ino,
                "device": stat.st_dev,
            }, file_state_os)

    def test_registrar_files(self):
        """
        Check that multiple files are put into registrar file
        """

        self.render_config_template(
            path=os.path.abspath(self.working_dir) + "/log/*"
        )
        os.mkdir(self.working_dir + "/log/")

        testfile_path1 = self.working_dir + "/log/test1.log"
        testfile_path2 = self.working_dir + "/log/test2.log"
        file1 = open(testfile_path1, 'w')
        file2 = open(testfile_path2, 'w')

        iterations = 5
        for _ in range(0, iterations):
            file1.write("hello world")  # 11 chars
            file1.write("\n")  # 1 char
            file2.write("goodbye world")  # 11 chars
            file2.write("\n")  # 1 char

        file1.close()
        file2.close()

        filebeat = self.start_beat()

        self.wait_until(
            lambda: self.output_has(lines=10),
            max_timeout=15)
        # wait until the registry file exist. Needed to avoid a race between
        # the logging and actual writing the file. Seems to happen on Windows.
        self.wait_until(self.has_registry, max_timeout=1)
        filebeat.check_kill_and_wait()

        # Check that file exist
        data = self.get_registry()

        # Check that 2 files are port of the registrar file
        assert len(data) == 2

    def test_custom_registry_file_location(self):
        """
        Check that when a custom registry file is used, the path
        is created automatically.
        """
        self.render_config_template(
            path=os.path.abspath(self.working_dir) + "/log/*",
            registry_home="a/b/c/registry",
        )
        os.mkdir(self.working_dir + "/log/")
        testfile_path = self.working_dir + "/log/test.log"
        with open(testfile_path, 'w') as testfile:
            testfile.write("hello world\n")
        filebeat = self.start_beat()
        self.wait_until(
            lambda: self.output_has(lines=1),
            max_timeout=15)
        # wait until the registry file exist. Needed to avoid a race between
        # the logging and actual writing the file. Seems to happen on Windows.
        self.wait_until(
            lambda: self.has_registry("a/b/c/registry/filebeat/data.json"),
            max_timeout=1)
        filebeat.check_kill_and_wait()
        assert self.has_registry("a/b/c/registry/filebeat/data.json")

    def test_registry_file_default_permissions(self):
        """
        Test that filebeat default registry permission is set
        """

        if os.name == "nt":
            # This test is currently skipped on windows because file permission
            # configuration isn't implemented on Windows yet
            raise SkipTest

        registry_home = "a/b/c/registry"
        registry_file = os.path.join(registry_home, "filebeat/data.json")

        self.render_config_template(
            path=os.path.abspath(self.working_dir) + "/log/*",
            registry_home=registry_home,
        )
        os.mkdir(self.working_dir + "/log/")
        testfile_path = self.working_dir + "/log/test.log"
        with open(testfile_path, 'w') as testfile:
            testfile.write("hello world\n")
        filebeat = self.start_beat()
        self.wait_until(
            lambda: self.output_has(lines=1),
            max_timeout=15)
        # wait until the registry file exist. Needed to avoid a race between
        # the logging and actual writing the file. Seems to happen on Windows.
        self.wait_until(
            lambda: self.has_registry(registry_file),
            max_timeout=1)
        filebeat.check_kill_and_wait()

        self.assertEqual(self.file_permissions(registry_file), "0600")

    def test_registry_file_custom_permissions(self):
        """
        Test that filebeat registry permission is set as per configuration
        """

        if os.name == "nt":
            # This test is currently skipped on windows because file permission
            # configuration isn't implemented on Windows yet
            raise SkipTest

        registry_home = "a/b/c/registry"
        registry_file = os.path.join(registry_home, "filebeat/data.json")

        self.render_config_template(
            path=os.path.abspath(self.working_dir) + "/log/*",
            registry_home=registry_home,
            registry_file_permissions=0644,
        )
        os.mkdir(self.working_dir + "/log/")
        testfile_path = self.working_dir + "/log/test.log"
        with open(testfile_path, 'w') as testfile:
            testfile.write("hello world\n")
        filebeat = self.start_beat()
        self.wait_until(
            lambda: self.output_has(lines=1),
            max_timeout=15)
        # wait until the registry file exist. Needed to avoid a race between
        # the logging and actual writing the file. Seems to happen on Windows.
        self.wait_until(
            lambda: self.has_registry(registry_file),
            max_timeout=1)
        filebeat.check_kill_and_wait()

        self.assertEqual(self.file_permissions(registry_file), "0644")

    def test_registry_file_update_permissions(self):
        """
        Test that filebeat registry permission is updated along with configuration
        """

        if os.name == "nt":
            # This test is currently skipped on windows because file permission
            # configuration isn't implemented on Windows yet
            raise SkipTest

        registry_home = "a/b/c/registry_x"
        registry_file = os.path.join(registry_home, "filebeat/data.json")

        self.render_config_template(
            path=os.path.abspath(self.working_dir) + "/log/*",
            registry_home=registry_home,
        )
        os.mkdir(self.working_dir + "/log/")
        testfile_path = self.working_dir + "/log/test.log"
        with open(testfile_path, 'w') as testfile:
            testfile.write("hello world\n")
        filebeat = self.start_beat()
        self.wait_until(
            lambda: self.output_has(lines=1),
            max_timeout=15)
        # wait until the registry file exist. Needed to avoid a race between
        # the logging and actual writing the file. Seems to happen on Windows.
        self.wait_until(
            lambda: self.has_registry(registry_file),
            max_timeout=1)
        filebeat.check_kill_and_wait()

        self.assertEqual(self.file_permissions(registry_file), "0600")

        self.render_config_template(
            path=os.path.abspath(self.working_dir) + "/log/*",
            registry_home="a/b/c/registry_x",
            registry_file_permissions=0644
        )

        filebeat = self.start_beat()
        self.wait_until(
            lambda: self.output_has(lines=1),
            max_timeout=15)
        # wait until the registry file exist. Needed to avoid a race between
        # the logging and actual writing the file. Seems to happen on Windows.
        self.wait_until(
            lambda: self.has_registry(registry_file),
            max_timeout=1)

        # Wait a moment to make sure registry is completely written
        time.sleep(1)

        filebeat.check_kill_and_wait()

        self.assertEqual(self.file_permissions(registry_file), "0644")

    def test_rotating_file(self):
        """
        Checks that the registry is properly updated after a file is rotated
        """
        self.render_config_template(
            path=os.path.abspath(self.working_dir) + "/log/*",
            close_inactive="1s"
        )

        os.mkdir(self.working_dir + "/log/")
        testfile_path = self.working_dir + "/log/test.log"

        filebeat = self.start_beat()

        with open(testfile_path, 'w') as testfile:
            testfile.write("offset 9\n")

        self.wait_until(lambda: self.output_has(lines=1),
                        max_timeout=10)

        testfilerenamed = self.working_dir + "/log/test.1.log"
        os.rename(testfile_path, testfilerenamed)

        with open(testfile_path, 'w') as testfile:
            testfile.write("offset 10\n")

        self.wait_until(lambda: self.output_has(lines=2),
                        max_timeout=10)

        # Wait until rotation is detected
        self.wait_until(
            lambda: self.log_contains(
                "Updating state for renamed file"),
            max_timeout=10)

        time.sleep(1)

        filebeat.check_kill_and_wait()

        # Check that file exist
        data = self.get_registry()

        # Make sure the offsets are correctly set
        if os.name == "nt":
            assert self.get_registry_entry_by_path(os.path.abspath(testfile_path))["offset"] == 11
            assert self.get_registry_entry_by_path(os.path.abspath(testfilerenamed))["offset"] == 10
        else:
            assert self.get_registry_entry_by_path(os.path.abspath(testfile_path))["offset"] == 10
            assert self.get_registry_entry_by_path(os.path.abspath(testfilerenamed))["offset"] == 9

        # Check that 2 files are port of the registrar file
        assert len(data) == 2

    def test_data_path(self):
        """
        Checks that the registry file is written in a custom data path.
        """
        self.render_config_template(
            path=self.working_dir + "/test.log",
            path_data=self.working_dir + "/datapath",
            skip_registry_config=True,
        )
        with open(self.working_dir + "/test.log", "w") as testfile:
            testfile.write("test message\n")
        filebeat = self.start_beat()
        self.wait_until(lambda: self.output_has(lines=1))
        filebeat.check_kill_and_wait()

        assert self.has_registry(data_path=self.working_dir+"/datapath")

    def test_rotating_file_inode(self):
        """
        Check that inodes are properly written during file rotation
        """
        self.render_config_template(
            path=os.path.abspath(self.working_dir) + "/log/input*",
            scan_frequency="1s",
            close_inactive="1s",
            clean_removed="false",
        )

        if os.name == "nt":
            raise SkipTest

        os.mkdir(self.working_dir + "/log/")
        testfile_path = self.working_dir + "/log/input"

        filebeat = self.start_beat()

        with open(testfile_path, 'w') as testfile:
            testfile.write("entry1\n")

        self.wait_until(
            lambda: self.output_has(lines=1),
            max_timeout=10)

        # Wait until rotation is detected
        self.wait_until(
            lambda: self.log_contains_count(
                "Registry file updated. 1 states written") >= 1,
            max_timeout=10)

        data = self.get_registry()
        assert os.stat(testfile_path).st_ino == self.get_registry_entry_by_path(
            os.path.abspath(testfile_path))["FileStateOS"]["inode"]

        testfilerenamed1 = self.working_dir + "/log/input.1"
        os.rename(testfile_path, testfilerenamed1)

        with open(testfile_path, 'w') as testfile:
            testfile.write("entry2\n")

        self.wait_until(
            lambda: self.output_has(lines=2),
            max_timeout=10)

        # Wait until rotation is detected
        self.wait_until(
            lambda: self.log_contains_count(
                "Updating state for renamed file") == 1,
            max_timeout=10)

        time.sleep(1)

        data = self.get_registry()

        assert os.stat(testfile_path).st_ino == self.get_registry_entry_by_path(
            os.path.abspath(testfile_path))["FileStateOS"]["inode"]
        assert os.stat(testfilerenamed1).st_ino == self.get_registry_entry_by_path(
            os.path.abspath(testfilerenamed1))["FileStateOS"]["inode"]

        # Rotate log file, create a new empty one and remove it afterwards
        testfilerenamed2 = self.working_dir + "/log/input.2"
        os.rename(testfilerenamed1, testfilerenamed2)
        os.rename(testfile_path, testfilerenamed1)

        with open(testfile_path, 'w') as testfile:
            testfile.write("")

        os.remove(testfilerenamed2)

        with open(testfile_path, 'w') as testfile:
            testfile.write("entry3\n")

        self.wait_until(
            lambda: self.output_has(lines=3),
            max_timeout=10)

        filebeat.check_kill_and_wait()

        data = self.get_registry()

        # Compare file inodes and the one in the registry
        assert os.stat(testfile_path).st_ino == self.get_registry_entry_by_path(
            os.path.abspath(testfile_path))["FileStateOS"]["inode"]
        assert os.stat(testfilerenamed1).st_ino == self.get_registry_entry_by_path(
            os.path.abspath(testfilerenamed1))["FileStateOS"]["inode"]

        # Check that 3 files are part of the registrar file. The deleted file
        # should never have been detected, but the rotated one should be in
        assert len(data) == 3, "Expected 3 files but got: %s" % data

    def test_restart_continue(self):
        """
        Check that file reading continues after restart
        """
        self.render_config_template(
            path=os.path.abspath(self.working_dir) + "/log/input*",
            scan_frequency="1s"
        )

        if os.name == "nt":
            raise SkipTest

        os.mkdir(self.working_dir + "/log/")
        testfile_path = self.working_dir + "/log/input"

        filebeat = self.start_beat()

        with open(testfile_path, 'w') as testfile:
            testfile.write("entry1\n")

        self.wait_until(
            lambda: self.output_has(lines=1),
            max_timeout=10)

        # Wait a moment to make sure registry is completely written
        time.sleep(1)

        assert os.stat(testfile_path).st_ino == self.get_registry_entry_by_path(
            os.path.abspath(testfile_path))["FileStateOS"]["inode"]

        filebeat.check_kill_and_wait()

        # Store first registry file
        registry_file = "registry/filebeat/data.json"
        shutil.copyfile(
            self.working_dir + "/" + registry_file,
            self.working_dir + "/registry.first",
        )

        # Append file
        with open(testfile_path, 'a') as testfile:
            testfile.write("entry2\n")

        filebeat = self.start_beat(output="filebeat2.log")

        # Output file was rotated
        self.wait_until(
            lambda: self.output_has(lines=1, output_file="output/filebeat.1"),
            max_timeout=10)

        self.wait_until(
            lambda: self.output_has(lines=1),
            max_timeout=10)

        filebeat.check_kill_and_wait()

        data = self.get_registry()

        # Compare file inodes and the one in the registry
        assert os.stat(testfile_path).st_ino == self.get_registry_entry_by_path(
            os.path.abspath(testfile_path))["FileStateOS"]["inode"]

        # Check that 1 files are part of the registrar file. The deleted file
        # should never have been detected
        assert len(data) == 1

        output = self.read_output()

        # Check that output file has the same number of lines as the log file
        assert len(output) == 1
        assert output[0]["message"] == "entry2"

    def test_rotating_file_with_restart(self):
        """
        Check that inodes are properly written during file rotation and restart
        """
        self.render_config_template(
            path=os.path.abspath(self.working_dir) + "/log/input*",
            scan_frequency="1s",
            close_inactive="1s",
            clean_removed="false"
        )

        if os.name == "nt":
            raise SkipTest

        os.mkdir(self.working_dir + "/log/")
        testfile_path = self.working_dir + "/log/input"

        filebeat = self.start_beat()

        with open(testfile_path, 'w') as testfile:
            testfile.write("entry1\n")

        self.wait_until(
            lambda: self.output_has(lines=1),
            max_timeout=10)

        # Wait a moment to make sure registry is completely written
        time.sleep(1)

        data = self.get_registry()
        assert os.stat(testfile_path).st_ino == self.get_registry_entry_by_path(
            os.path.abspath(testfile_path))["FileStateOS"]["inode"]

        testfilerenamed1 = self.working_dir + "/log/input.1"
        os.rename(testfile_path, testfilerenamed1)

        with open(testfile_path, 'w') as testfile:
            testfile.write("entry2\n")

        self.wait_until(
            lambda: self.output_has(lines=2),
            max_timeout=10)

        # Wait until rotation is detected
        self.wait_until(
            lambda: self.log_contains(
                "Updating state for renamed file"),
            max_timeout=10)

        # Wait a moment to make sure registry is completely written
        time.sleep(1)

        data = self.get_registry()

        assert os.stat(testfile_path).st_ino == self.get_registry_entry_by_path(
            os.path.abspath(testfile_path))["FileStateOS"]["inode"]
        assert os.stat(testfilerenamed1).st_ino == self.get_registry_entry_by_path(
            os.path.abspath(testfilerenamed1))["FileStateOS"]["inode"]

        filebeat.check_kill_and_wait()

        # Store first registry file
        registry_file = "registry/filebeat/data.json"
        shutil.copyfile(
            self.working_dir + "/" + registry_file,
            self.working_dir + "/registry.first",
        )

        # Rotate log file, create a new empty one and remove it afterwards
        testfilerenamed2 = self.working_dir + "/log/input.2"
        os.rename(testfilerenamed1, testfilerenamed2)
        os.rename(testfile_path, testfilerenamed1)

        with open(testfile_path, 'w') as testfile:
            testfile.write("")

        os.remove(testfilerenamed2)

        with open(testfile_path, 'w') as testfile:
            testfile.write("entry3\n")

        filebeat = self.start_beat(output="filebeat2.log")

        # Output file was rotated
        self.wait_until(
            lambda: self.output_has(lines=2, output_file="output/filebeat.1"),
            max_timeout=10)

        self.wait_until(
            lambda: self.output_has(lines=1),
            max_timeout=10)

        filebeat.check_kill_and_wait()

        data = self.get_registry()

        # Compare file inodes and the one in the registry
        assert os.stat(testfile_path).st_ino == self.get_registry_entry_by_path(
            os.path.abspath(testfile_path))["FileStateOS"]["inode"]
        assert os.stat(testfilerenamed1).st_ino == self.get_registry_entry_by_path(
            os.path.abspath(testfilerenamed1))["FileStateOS"]["inode"]

        # Check that 3 files are part of the registrar file. The deleted file
        # should never have been detected, but the rotated one should be in
        assert len(data) == 3

    def test_state_after_rotation(self):
        """
        Checks that the state is written correctly after rotation
        """
        self.render_config_template(
            path=os.path.abspath(self.working_dir) + "/log/input*",
            ignore_older="2m",
            scan_frequency="1s",
            close_inactive="1s"
        )

        os.mkdir(self.working_dir + "/log/")
        testfile_path1 = self.working_dir + "/log/input"
        testfile_path2 = self.working_dir + "/log/input.1"
        testfile_path3 = self.working_dir + "/log/input.2"

        with open(testfile_path1, 'w') as testfile:
            testfile.write("entry10\n")

        with open(testfile_path2, 'w') as testfile:
            testfile.write("entry0\n")

        filebeat = self.start_beat()

        self.wait_until(
            lambda: self.output_has(lines=2),
            max_timeout=10)

        # Wait a moment to make sure file exists
        time.sleep(1)
        self.get_registry()

        # Check that offsets are correct
        if os.name == "nt":
            # Under windows offset is +1 because of additional newline char
            assert self.get_registry_entry_by_path(os.path.abspath(testfile_path1))["offset"] == 9
            assert self.get_registry_entry_by_path(os.path.abspath(testfile_path2))["offset"] == 8
        else:
            assert self.get_registry_entry_by_path(os.path.abspath(testfile_path1))["offset"] == 8
            assert self.get_registry_entry_by_path(os.path.abspath(testfile_path2))["offset"] == 7

        # Rotate files and remove old one
        os.rename(testfile_path2, testfile_path3)
        os.rename(testfile_path1, testfile_path2)

        with open(testfile_path1, 'w') as testfile1:
            testfile1.write("entry200\n")

        # Remove file afterwards to make sure not inode reuse happens
        os.remove(testfile_path3)

        # Now wait until rotation is detected
        self.wait_until(
            lambda: self.log_contains(
                "Updating state for renamed file"),
            max_timeout=10)

        self.wait_until(
            lambda: self.log_contains_count(
                "Registry file updated. 2 states written.") >= 1,
            max_timeout=15)

        time.sleep(1)
        filebeat.kill_and_wait()

        # Check that offsets are correct
        if os.name == "nt":
            # Under windows offset is +1 because of additional newline char
            assert self.get_registry_entry_by_path(os.path.abspath(testfile_path1))["offset"] == 10
            assert self.get_registry_entry_by_path(os.path.abspath(testfile_path2))["offset"] == 9
        else:
            assert self.get_registry_entry_by_path(os.path.abspath(testfile_path1))["offset"] == 9
            assert self.get_registry_entry_by_path(os.path.abspath(testfile_path2))["offset"] == 8

    def test_state_after_rotation_ignore_older(self):
        """
        Checks that the state is written correctly after rotation and ignore older
        """
        self.render_config_template(
            path=os.path.abspath(self.working_dir) + "/log/input*",
            ignore_older="2m",
            scan_frequency="1s",
            close_inactive="1s"
        )

        os.mkdir(self.working_dir + "/log/")
        testfile_path1 = self.working_dir + "/log/input"
        testfile_path2 = self.working_dir + "/log/input.1"
        testfile_path3 = self.working_dir + "/log/input.2"

        with open(testfile_path1, 'w') as testfile1:
            testfile1.write("entry10\n")

        with open(testfile_path2, 'w') as testfile2:
            testfile2.write("entry0\n")

        # Change modification time so file extends ignore_older
        yesterday = time.time() - 3600 * 24
        os.utime(testfile_path2, (yesterday, yesterday))

        filebeat = self.start_beat()

        self.wait_until(
            lambda: self.output_has(lines=1),
            max_timeout=10)

        # Wait a moment to make sure file exists
        time.sleep(1)
        self.get_registry()

        # Check that offsets are correct
        if os.name == "nt":
            # Under windows offset is +1 because of additional newline char
            assert self.get_registry_entry_by_path(os.path.abspath(testfile_path1))["offset"] == 9
        else:
            assert self.get_registry_entry_by_path(os.path.abspath(testfile_path1))["offset"] == 8

        # Rotate files and remove old one
        os.rename(testfile_path2, testfile_path3)
        os.rename(testfile_path1, testfile_path2)

        with open(testfile_path1, 'w') as testfile1:
            testfile1.write("entry200\n")

        # Remove file afterwards to make sure not inode reuse happens
        os.remove(testfile_path3)

        # Now wait until rotation is detected
        self.wait_until(
            lambda: self.log_contains(
                "Updating state for renamed file"),
            max_timeout=10)

        self.wait_until(
            lambda: self.log_contains_count(
                "Registry file updated. 2 states written.") >= 1,
            max_timeout=15)

        # Wait a moment to make sure registry is completely written
        time.sleep(1)
        filebeat.kill_and_wait()

        # Check that offsets are correct
        if os.name == "nt":
            # Under windows offset is +1 because of additional newline char
            assert self.get_registry_entry_by_path(os.path.abspath(testfile_path1))["offset"] == 10
            assert self.get_registry_entry_by_path(os.path.abspath(testfile_path2))["offset"] == 9
        else:
            assert self.get_registry_entry_by_path(os.path.abspath(testfile_path1))["offset"] == 9
            assert self.get_registry_entry_by_path(os.path.abspath(testfile_path2))["offset"] == 8

    @unittest.skipIf(os.name == 'nt', 'flaky test https://github.com/elastic/beats/issues/8102')
    def test_clean_inactive(self):
        """
        Checks that states are properly removed after clean_inactive
        """
        self.render_config_template(
            path=os.path.abspath(self.working_dir) + "/log/input*",
            clean_inactive="3s",
            ignore_older="2s",
            close_inactive="0.2s",
            scan_frequency="0.1s"
        )

        file1 = "input1"
        file2 = "input2"
        file3 = "input3"

        self.input_logs.write(file1, "first file\n")
        self.input_logs.write(file2, "second file\n")

        filebeat = self.start_beat()

        self.wait_until(lambda: self.output_has(lines=2), max_timeout=10)

        # Wait until registry file is created
        self.wait_until(lambda: self.registry.exists(), max_timeout=15)
        assert self.registry.count() == 2

        # Wait until states are removed from inputs
        self.wait_until(self.logs.nextCheck("State removed for", count=2), max_timeout=15)

        # Write new file to make sure registrar is flushed again
        self.input_logs.write(file3, "third file\n")
        self.wait_until(lambda: self.output_has(lines=3), max_timeout=30)

        # Wait until state of new file is removed
        self.wait_until(self.logs.nextCheck("State removed for"), max_timeout=15)

        filebeat.check_kill_and_wait()

        # Check that the first two files were removed from the registry
        data = self.registry.load()
        assert len(data) == 1, "Expected a single file but got: %s" % data

        # Make sure the last file in the registry is the correct one and has the correct offset
        assert data[0]["offset"] == self.input_logs.size(file3)

<<<<<<< HEAD
=======
    @unittest.skipIf(os.name == 'nt', 'flaky test https://github.com/elastic/beats/issues/7690')
>>>>>>> de955be0
    def test_clean_removed(self):
        """
        Checks that files which were removed, the state is removed
        """

        self.render_config_template(
            path=os.path.abspath(self.working_dir) + "/log/input*",
            scan_frequency="0.1s",
            clean_removed=True,
            close_removed=True
        )

        file1 = "input1"
        file2 = "input2"

        self.input_logs.write(file1, "file to be removed\n")
        self.input_logs.write(file2, "2\n")

        filebeat = self.start_beat()

        self.wait_until(lambda: self.output_has(lines=2), max_timeout=10)

        # Wait until registry file is created
        self.wait_until(self.registry.exists)

        # Wait until registry is updated
        self.wait_until(lambda: self.registry.count() == 2)

        self.input_logs.remove(file1)

        # Wait until states are removed from inputs
        self.wait_until(self.logs.check("Remove state for file as file removed"))

        # Add one more line to make sure registry is written
        self.input_logs.append(file2, "make sure registry is written\n")
        self.wait_until(lambda: self.output_has(lines=3), max_timeout=10)

        # Make sure all states are cleaned up
        self.wait_until(self.logs.nextCheck(re.compile("Registrar.*After: 1")))

        filebeat.check_kill_and_wait()

        # Check that the first to files were removed from the registry
        data = self.registry.load()
        assert len(data) == 1

        # Make sure the last file in the registry is the correct one and has the correct offset
        assert data[0]["offset"] == self.input_logs.size(file2)

    def test_clean_removed_with_clean_inactive(self):
        """
        Checks that files which were removed, the state is removed
        """

        self.render_config_template(
            path=os.path.abspath(self.working_dir) + "/log/input*",
            scan_frequency="0.1s",
            clean_removed=True,
            clean_inactive="60s",
            ignore_older="15s",
            close_removed=True
        )

        file1 = "input1"
        file2 = "input2"
        contents2 = [
            "2\n",
            "make sure registry is written\n",
        ]

        self.input_logs.write(file1, "file to be removed\n")
        self.input_logs.write(file2, contents2[0])
        filebeat = self.start_beat()

        self.wait_until(lambda: self.output_has(lines=2), max_timeout=10)

        # Wait until registry file is created
        self.wait_until(
            self.logs.nextCheck("Registry file updated. 2 states written."),
            max_timeout=15)

        count = self.registry.count()
        print("registry size: {}".format(count))
        assert count == 2

        self.input_logs.remove(file1)

        # Wait until states are removed from inputs
        self.wait_until(self.logs.nextCheck("Remove state for file as file removed"))

        # Add one more line to make sure registry is written
        self.input_logs.append(file2, contents2[1])

        self.wait_until(lambda: self.output_has(lines=3))

        # wait until next gc and until registry file has been updated
        self.wait_until(self.logs.check("Before: 1, After: 1, Pending: 1"))
        self.wait_until(self.logs.nextCheck("Registry file updated. 1 states written."))
        count = self.registry.count()
        print("registry size after remove: {}".format(count))
        assert count == 1

        filebeat.check_kill_and_wait()

        # Check that the first two files were removed from the registry
        data = self.registry.load()
        assert len(data) == 1

        # Make sure the last file in the registry is the correct one and has the correct offset
        assert data[0]["offset"] == self.input_logs.size(file2)

    def test_symlink_failure(self):
        """
        Test that filebeat does not start if a symlink is set as registry file
        """
        self.render_config_template(
            path=os.path.abspath(self.working_dir) + "/log/*",
        )
        os.mkdir(self.working_dir + "/log/")

        testfile_path = self.working_dir + "/log/test.log"
        with open(testfile_path, 'w') as testfile:
            testfile.write("Hello World\n")

        registry_file = self.working_dir + "/registry/filebeat/data.json"
        link_to_file = self.working_dir + "registry.data"
        os.makedirs(self.working_dir + "/registry/filebeat")

        with open(link_to_file, 'w') as f:
            f.write("[]")

        if os.name == "nt":
            import win32file  # pylint: disable=import-error
            win32file.CreateSymbolicLink(registry_file, link_to_file, 0)
        else:
            os.symlink(link_to_file, registry_file)

        filebeat = self.start_beat()

        # Make sure states written appears one more time
        self.wait_until(
            lambda: self.log_contains("Exiting: Registry file path is not a regular file"),
            max_timeout=10)

        filebeat.check_kill_and_wait(exit_code=1)

    def test_invalid_state(self):
        """
        Test that filebeat fails starting if invalid state in registry
        """

        self.render_config_template(
            path=os.path.abspath(self.working_dir) + "/log/*",
        )
        os.mkdir(self.working_dir + "/log/")
        registry_file = self.working_dir + "/registry"

        testfile_path = self.working_dir + "/log/test.log"
        with open(testfile_path, 'w') as testfile:
            testfile.write("Hello World\n")

        registry_file_path = self.working_dir + "/registry"
        with open(registry_file_path, 'w') as registry_file:
            # Write invalid state
            registry_file.write("Hello World")

        filebeat = self.start_beat()

        # Make sure states written appears one more time
        self.wait_until(
            lambda: self.log_contains(
                "Exiting: Could not start registrar: Error loading state"),
            max_timeout=10)

        filebeat.check_kill_and_wait(exit_code=1)

    def test_restart_state(self):
        """
        Make sure that states are rewritten correctly on restart and cleaned
        """

        self.render_config_template(
            path=os.path.abspath(self.working_dir) + "/log/*",
            close_inactive="200ms",
            ignore_older="2000ms",
        )

        init_files = ["test"+str(i)+".log" for i in range(3)]
        restart_files = ["test"+str(i+3)+".log" for i in range(1)]

        for name in init_files:
            self.input_logs.write(name, "Hello World\n")

        filebeat = self.start_beat()

        # Make sure states written appears one more time
        self.wait_until(
            self.logs.check("Ignore file because ignore_older"),
            max_timeout=10)

        filebeat.check_kill_and_wait()

        self.render_config_template(
            path=os.path.abspath(self.working_dir) + "/log/*",
            close_inactive="200ms",
            ignore_older="2000ms",
            clean_inactive="3s",
        )

        filebeat = self.start_beat(output="filebeat2.log")
        logs = self.log_access("filebeat2.log")

        # Write additional file
        for name in restart_files:
            self.input_logs.write(name, "Hello World\n")

        # Make sure all 4 states are persisted
        self.wait_until(logs.nextCheck("input states cleaned up. Before: 4, After: 4"))

        # Wait until registry file is cleaned
        self.wait_until(logs.nextCheck("input states cleaned up. Before: 0, After: 0"))

        filebeat.check_kill_and_wait()

    def test_restart_state_reset(self):
        """
        Test that ttl is set to -1 after restart and no inputs covering it
        """

        self.render_config_template(
            path=os.path.abspath(self.working_dir) + "/log/*",
            clean_inactive="10s",
            ignore_older="5s"
        )
        os.mkdir(self.working_dir + "/log/")

        testfile_path = self.working_dir + "/log/test.log"

        with open(testfile_path, 'w') as testfile:
            testfile.write("Hello World\n")

        filebeat = self.start_beat()

        # Wait until state written
        self.wait_until(
            lambda: self.output_has(lines=1),
            max_timeout=30)

        filebeat.check_kill_and_wait()

        # Check that ttl > 0 was set because of clean_inactive
        data = self.get_registry()
        assert len(data) == 1
        assert data[0]["ttl"] > 0

        # No config file which does not match the existing state
        self.render_config_template(
            path=os.path.abspath(self.working_dir) + "/log/test2.log",
            clean_inactive="10s",
            ignore_older="5s",
        )

        filebeat = self.start_beat(output="filebeat2.log")

        # Wait until inputs are started
        self.wait_until(
            lambda: self.log_contains_count(
                "Starting input of type: log", logfile="filebeat2.log") >= 1,
            max_timeout=10)

        filebeat.check_kill_and_wait()

        # Check that ttl was reset correctly
        data = self.get_registry()
        assert len(data) == 1
        assert data[0]["ttl"] == -2

    def test_restart_state_reset_ttl(self):
        """
        Test that ttl is reset after restart if clean_inactive changes
        """

        self.render_config_template(
            path=os.path.abspath(self.working_dir) + "/log/test.log",
            clean_inactive="20s",
            ignore_older="15s"
        )
        os.mkdir(self.working_dir + "/log/")

        testfile_path = self.working_dir + "/log/test.log"

        with open(testfile_path, 'w') as testfile:
            testfile.write("Hello World\n")

        filebeat = self.start_beat()

        # Wait until state written
        self.wait_until(
            lambda: self.output_has(lines=1),
            max_timeout=30)

        self.wait_until(
            lambda: self.log_contains("Registry file updated. 1 states written.",
                                      logfile="filebeat.log"), max_timeout=10)

        filebeat.check_kill_and_wait()

        # Check that ttl > 0 was set because of clean_inactive
        data = self.get_registry()
        assert len(data) == 1
        assert data[0]["ttl"] == 20 * 1000 * 1000 * 1000

        # New config file which does not match the existing clean_inactive
        self.render_config_template(
            path=os.path.abspath(self.working_dir) + "/log/test.log",
            clean_inactive="40s",
            ignore_older="20s",
        )

        filebeat = self.start_beat(output="filebeat2.log")

        # Wait until new state is written

        self.wait_until(
            lambda: self.log_contains("Registry file updated",
                                      logfile="filebeat2.log"), max_timeout=10)

        filebeat.check_kill_and_wait()

        # Check that ttl was reset correctly
        data = self.get_registry()
        assert len(data) == 1
        assert data[0]["ttl"] == 40 * 1000 * 1000 * 1000

    def test_restart_state_reset_ttl_with_space(self):
        """
        Test that ttl is reset after restart if clean_inactive changes
        This time it is tested with a space in the filename to see if everything is loaded as
        expected
        """

        self.render_config_template(
            path=os.path.abspath(self.working_dir) + "/log/test file.log",
            clean_inactive="20s",
            ignore_older="15s"
        )
        os.mkdir(self.working_dir + "/log/")

        testfile_path = self.working_dir + "/log/test file.log"

        with open(testfile_path, 'w') as testfile:
            testfile.write("Hello World\n")

        filebeat = self.start_beat()

        # Wait until state written
        self.wait_until(
            lambda: self.output_has(lines=1),
            max_timeout=30)

        self.wait_until(
            lambda: self.log_contains("Registry file updated. 1 states written.",
                                      logfile="filebeat.log"), max_timeout=10)

        filebeat.check_kill_and_wait()

        # Check that ttl > 0 was set because of clean_inactive
        data = self.get_registry()
        assert len(data) == 1
        assert data[0]["ttl"] == 20 * 1000 * 1000 * 1000

        # new config file with other clean_inactive
        self.render_config_template(
            path=os.path.abspath(self.working_dir) + "/log/test file.log",
            clean_inactive="40s",
            ignore_older="5s",
        )

        filebeat = self.start_beat(output="filebeat2.log")

        # Wait until new state is written
        self.wait_until(
            lambda: self.log_contains("Registry file updated",
                                      logfile="filebeat2.log"), max_timeout=10)

        filebeat.check_kill_and_wait()

        # Check that ttl was reset correctly
        data = self.get_registry()
        assert len(data) == 1
        assert data[0]["ttl"] == 40 * 1000 * 1000 * 1000

    def test_restart_state_reset_ttl_no_clean_inactive(self):
        """
        Test that ttl is reset after restart if clean_inactive is disabled
        """

        self.render_config_template(
            path=os.path.abspath(self.working_dir) + "/log/test.log",
            clean_inactive="10s",
            ignore_older="5s"
        )
        os.mkdir(self.working_dir + "/log/")

        testfile_path = self.working_dir + "/log/test.log"

        with open(testfile_path, 'w') as testfile:
            testfile.write("Hello World\n")

        filebeat = self.start_beat()

        # Wait until state written
        self.wait_until(
            lambda: self.output_has(lines=1),
            max_timeout=30)

        filebeat.check_kill_and_wait()

        # Check that ttl > 0 was set because of clean_inactive
        data = self.get_registry()
        assert len(data) == 1
        assert data[0]["ttl"] == 10 * 1000 * 1000 * 1000

        # New config without clean_inactive
        self.render_config_template(
            path=os.path.abspath(self.working_dir) + "/log/test.log",
        )

        filebeat = self.start_beat(output="filebeat2.log")

        # Wait until inputs are started
        self.wait_until(
            lambda: self.log_contains("Registry file updated",
                                      logfile="filebeat2.log"), max_timeout=10)

        filebeat.check_kill_and_wait()

        # Check that ttl was reset correctly
        data = self.get_registry()
        assert len(data) == 1
        assert data[0]["ttl"] == -1

    def test_ignore_older_state(self):
        """
        Check that state is also persisted for files falling under ignore_older on startup
        without a previous state
        """

        self.render_config_template(
            path=os.path.abspath(self.working_dir) + "/log/*",
            close_inactive="1s",
            ignore_older="1s",
        )
        os.mkdir(self.working_dir + "/log/")

        testfile_path1 = self.working_dir + "/log/test.log"

        with open(testfile_path1, 'w') as testfile1:
            testfile1.write("Hello World\n")

        time.sleep(1)

        filebeat = self.start_beat()

        # Make sure file falls under ignore_older
        self.wait_until(
            lambda: self.log_contains("Ignore file because ignore_older reached"),
            max_timeout=10)

        # Make sure state is loaded for file
        self.wait_until(
            lambda: self.log_contains("Before: 1, After: 1"),
            max_timeout=10)

        # Make sure state is written
        self.wait_until(
            lambda: self.log_contains("Registry file updated. 1 states written."),
            max_timeout=10)

        filebeat.check_kill_and_wait()

        data = self.get_registry()
        assert len(data) == 1

        # Check that offset is set to the end of the file
        assert data[0]["offset"] == os.path.getsize(testfile_path1)

    def test_ignore_older_state_clean_inactive(self):
        """
        Check that state for ignore_older is not persisted when falling under clean_inactive
        """

        self.render_config_template(
            path=os.path.abspath(self.working_dir) + "/log/*",
            close_inactive="1s",
            clean_inactive="2s",
            ignore_older="1s",
        )
        os.mkdir(self.working_dir + "/log/")

        testfile_path1 = self.working_dir + "/log/test.log"

        with open(testfile_path1, 'w') as testfile1:
            testfile1.write("Hello World\n")

        time.sleep(2)

        filebeat = self.start_beat()

        # Make sure file falls under ignore_older
        self.wait_until(
            lambda: self.log_contains("Ignore file because ignore_older reached"),
            max_timeout=10)

        self.wait_until(
            lambda: self.log_contains(
                "Do not write state for ignore_older because clean_inactive reached"),
            max_timeout=10)

        # Make sure state is loaded for file
        self.wait_until(
            lambda: self.log_contains("Before: 0, After: 0"),
            max_timeout=10)

        # Make sure state is written
        self.wait_until(
            lambda: self.log_contains("Registry file updated. 0 states written."),
            max_timeout=10)

        filebeat.check_kill_and_wait()

        data = self.get_registry()
        assert len(data) == 0

    def test_registrar_files_with_input_level_processors(self):
        """
        Check that multiple files are put into registrar file with drop event processor
        """

        self.render_config_template(
            path=os.path.abspath(self.working_dir) + "/log/*",
            input_processors=[{
                "drop_event": {},
            }]
        )
        os.mkdir(self.working_dir + "/log/")

        testfile_path1 = self.working_dir + "/log/test1.log"
        testfile_path2 = self.working_dir + "/log/test2.log"
        file1 = open(testfile_path1, 'w')
        file2 = open(testfile_path2, 'w')

        iterations = 5
        for _ in range(0, iterations):
            file1.write("hello world")  # 11 chars
            file1.write("\n")  # 1 char
            file2.write("goodbye world")  # 11 chars
            file2.write("\n")  # 1 char

        file1.close()
        file2.close()

        filebeat = self.start_beat()

        # wait until the registry file exist. Needed to avoid a race between
        # the logging and actual writing the file. Seems to happen on Windows.
        self.wait_until(
            self.has_registry,
            max_timeout=10)

        # Wait a moment to make sure registry is completely written
        time.sleep(2)

        filebeat.check_kill_and_wait()

        # Check that file exist
        data = self.get_registry()

        # Check that 2 files are port of the registrar file
        assert len(data) == 2

        logfile_abs_path = os.path.abspath(testfile_path1)
        record = self.get_registry_entry_by_path(logfile_abs_path)

        self.assertDictContainsSubset({
            "source": logfile_abs_path,
            "offset": iterations * (len("hello world") + len(os.linesep)),
        }, record)
        self.assertTrue("FileStateOS" in record)
        file_state_os = record["FileStateOS"]

        if os.name == "nt":
            # Windows checks
            # TODO: Check for IdxHi, IdxLo, Vol in FileStateOS on Windows.
            self.assertEqual(len(file_state_os), 3)
        elif platform.system() == "SunOS":
            stat = os.stat(logfile_abs_path)
            self.assertEqual(file_state_os["inode"], stat.st_ino)

            # Python does not return the same st_dev value as Golang or the
            # command line stat tool so just check that it's present.
            self.assertTrue("device" in file_state_os)
        else:
            stat = os.stat(logfile_abs_path)
            self.assertDictContainsSubset({
                "inode": stat.st_ino,
                "device": stat.st_dev,
            }, file_state_os)

    def test_registrar_meta(self):
        """
        Check that multiple entries for the same file are on the registry when they have
        different meta
        """

        self.render_config_template(
            type='docker',
            input_raw='''
  containers:
    path: {path}
    stream: stdout
    ids:
      - container_id
- type: docker
  containers:
    path: {path}
    stream: stderr
    ids:
      - container_id
            '''.format(path=os.path.abspath(self.working_dir) + "/log/")
        )
        os.mkdir(self.working_dir + "/log/")
        os.mkdir(self.working_dir + "/log/container_id")
        testfile_path1 = self.working_dir + "/log/container_id/test.log"

        with open(testfile_path1, 'w') as f:
            for i in range(0, 10):
                f.write('{"log":"hello\\n","stream":"stdout","time":"2018-04-13T13:39:57.924216596Z"}\n')
                f.write('{"log":"hello\\n","stream":"stderr","time":"2018-04-13T13:39:57.924216596Z"}\n')

        filebeat = self.start_beat()

        self.wait_until(
            lambda: self.output_has(lines=20),
            max_timeout=15)

        # wait until the registry file exist. Needed to avoid a race between
        # the logging and actual writing the file. Seems to happen on Windows.

        self.wait_until(self.has_registry, max_timeout=1)

        filebeat.check_kill_and_wait()

        # Check registry contains 2 entries with meta
        data = self.get_registry()
        assert len(data) == 2
        assert data[0]["source"] == data[1]["source"]
        assert data[0]["meta"]["stream"] in ("stdout", "stderr")
        assert data[1]["meta"]["stream"] in ("stdout", "stderr")
        assert data[0]["meta"]["stream"] != data[1]["meta"]["stream"]<|MERGE_RESOLUTION|>--- conflicted
+++ resolved
@@ -820,10 +820,7 @@
         # Make sure the last file in the registry is the correct one and has the correct offset
         assert data[0]["offset"] == self.input_logs.size(file3)
 
-<<<<<<< HEAD
-=======
     @unittest.skipIf(os.name == 'nt', 'flaky test https://github.com/elastic/beats/issues/7690')
->>>>>>> de955be0
     def test_clean_removed(self):
         """
         Checks that files which were removed, the state is removed
