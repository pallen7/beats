--- conflicted
+++ resolved
@@ -1,9 +1,4 @@
-<<<<<<< HEAD
-FROM golang:1.13.7
-=======
 FROM golang:1.13.8
-MAINTAINER Nicolas Ruflin <ruflin@elastic.co>
->>>>>>> 32cc6da4
 
 RUN \
     apt-get update \
